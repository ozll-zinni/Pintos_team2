#include "userprog/syscall.h"
#include <stdio.h>
#include <syscall-nr.h>
#include "threads/interrupt.h"
#include "threads/thread.h"
#include "threads/loader.h"
#include "userprog/gdt.h"
#include "threads/flags.h"
#include "intrinsic.h"
#include "filesys/filesys.h"
#include "threads/synch.h"
#include "userprog/process.h"
#include "filesys/file.h"

void syscall_entry (void);
void syscall_handler (struct intr_frame *);
void check_address(void *addr);
void get_argument(void *rsp, int *arg, int count);
void halt(void);
void exit(int status);
int exec(char *cmd_line);
int fork(const char * thread_name, struct intr_frame *f);
int wait(int pid);
bool create(const char *file, unsigned initial_size);
bool remove(const char *filename);
int open(const char *filename);
int read (int fd, void *buffer, unsigned size);
int filesize(int fd);
int write (int fd, void *buffer, unsigned size);
void seek(int fd, unsigned position);
unsigned tell(int fd);
void close(int fd);
struct lock file_lock;
/* System call.
 *
 * Previously system call services was handled by the interrupt handler
 * (e.g. int 0x80 in linux). However, in x86-64, the manufacturer supplies
 * efficient path for requesting the system call, the `syscall` instruction.
 *
 * The syscall instruction works by reading the values from the the Model
 * Specific Register (MSR). For the details, see the manual. */

#define MSR_STAR 0xc0000081         /* Segment selector msr */
#define MSR_LSTAR 0xc0000082        /* Long mode SYSCALL target */
#define MSR_SYSCALL_MASK 0xc0000084 /* Mask for the eflags */

void
syscall_init (void) {
	write_msr(MSR_STAR, ((uint64_t)SEL_UCSEG - 0x10) << 48  |
			((uint64_t)SEL_KCSEG) << 32);
	write_msr(MSR_LSTAR, (uint64_t) syscall_entry);

	/* The interrupt service rountine should not serve any interrupts
	 * until the syscall_entry swaps the userland stack to the kernel
	 * mode stack. Therefore, we masked the FLAG_FL. */
	write_msr(MSR_SYSCALL_MASK,
			FLAG_IF | FLAG_TF | FLAG_DF | FLAG_IOPL | FLAG_AC | FLAG_NT);
}

/* The main system call interface */
void
syscall_handler (struct intr_frame *f UNUSED) {
	// TODO: Your implementation goes here.
	uint64_t *sp = f->rsp;
	printf("rsp: %p\n", sp);
	check_address(sp);
	int syscall_number = *sp;
	printf("System call number: %d\n", syscall_number);


	printf ("system call!\n");
	switch(syscall_number){
		case SYS_HALT :	
			halt(); /* Halt the operating system. */
		case SYS_EXIT : 
			exit(f->R.rdi); /* Terminate this process. */
			break;
		case SYS_FORK : /* Clone current process. */
			f->R.rax = fork(f->R.rdi, f);
			break;
		case SYS_EXEC : 
			f->R.rax = exec(f->R.rdi); /* Switch current process. */
			break;
		case SYS_WAIT : 
			f->R.rax = wait(f->R.rdi); /* Wait for a child process to die. */
			break;
		case SYS_CREATE : {
			const char *filename = (const char *)f->R.rdi;
			check_address(filename);  // 파일 이름 유효성 검사
			printf("Filename: %s\n", filename);

			unsigned initial_size = (unsigned)f->R.rsi;
			f->R.rax = create(filename, initial_size);
		}; /* Create a file. */
		case SYS_REMOVE : {
<<<<<<< HEAD
			char *filename = f->R.rdi;
			remove(filename);
		} /* Delete a file. */
		case SYS_OPEN : open(f->R.rdi);  /* Open a file. */
		case SYS_FILESIZE : filesize(f->R.rdi); /* Obtain a file's size. */
		case SYS_READ : read(f->R.rdi, f->R.rsi, f->R.rdx); /* Read from a file. */
		case SYS_WRITE : write(f->R.rdi, f->R.rsi, f->R.rdx);  /* Write to a file. */
		case SYS_SEEK : seek(f->R.rdi, f->R.rsi); /* Change position in a file. */
		case SYS_TELL : tell(f->R.rdi); /* Report current position in a file. */
		case SYS_CLOSE : close(f->R.rdi); /* Close a file. */
=======
			f->R.rax = remove(f->R.rdi); /* Delete a file. */
		// case SYS_OPEN : open();  /* Open a file. */
		// case SYS_FILESIZE : 
		// 	filesize(f->R.rdi); /* Obtain a file's size. */
		// case SYS_READ : 
		// 	read(f->R.rdi); /* Read from a file. */
		// // case SYS_WRITE : write();  /* Write to a file. */
		// case SYS_SEEK : 
		// 	seek(f->R.rdi); /* Change position in a file. */
		// case SYS_TELL : tell(); /* Report current position in a file. */
		// case SYS_CLOSE : close(); /* Close a file. */
>>>>>>> 2f5fc2e0
		default : {
			printf("Invaild system call number. \n");
			exit(-1);
		}
	}
	thread_exit ();
}
}

void
check_address(void *addr){

if (addr == NULL || !is_kernel_vaddr(addr)) {
	 printf("Invalid address: %p\n", addr);
    exit(-1);
}
}

void 
halt(void){
	printf("Halt called, shutting down...\n");
	power_off();
}

void
exit(int status){
<<<<<<< HEAD
    struct thread *curr = thread_current();
    curr->exit_status = status;
    thread_exit(); // 정상적으로 종료되었으면 0
=======
	struct thread *curr = thread_current();
	curr->exit_status = status;
	printf("%s: exit%d\n", curr->name, status);
	thread_exit(); // 정상적으로 종료되었으면 0
>>>>>>> 2f5fc2e0
}

int exec(char *cmd_line){
	// cmd_line이 유효한 사용자 주소인지 확인 -> 잘못된 주소인 경우 종료/예외 발생
	check_address(cmd_line);

	// process.c 파일의 process_create_initd 함수와 유사하다.
	// 단, 스레드를 새로 생성하는 건 fork에서 수행하므로
	// exec는 이미 존재하는 프로세스의 컨텍스트를 교체하는 작업을 하므로
	// 현재 프로세스의 주소 공간을 교체하여 새로운 프로그램을 실행
	// 이 함수에서는 새 스레드를 생성하지 않고 process_exec을 호출한다.

	
	// process_exec 함수 안에서 filename을 변경해야 하므로
	// 커널 메모리 공간에 cmd_line의 복사본을 만든다.
	// (현재는 const char* 형식이기 때문에 수정할 수 없다.)
	char *cmd_line_copy;
	cmd_line_copy = palloc_get_page(0);
	if (cmd_line_copy == NULL)
		exit(-1);							  // 메모리 할당 실패 시 status -1로 종료한다.
	strlcpy(cmd_line_copy, cmd_line, PGSIZE); // cmd_line을 복사한다.


	// 스레드의 이름을 변경하지 않고 바로 실행한다.
	if (process_exec(cmd_line_copy) == -1)
		exit(-1); // 실패 시 status -1로 종료한다.
}


bool
create(const char *filename, unsigned initial_size){
	return filesys_create(filename, initial_size);
}

bool
remove(const char *filename){
	return filesys_remove(filename);
}

<<<<<<< HEAD
int open(const char *filename)
{

/* 파일을 open */
/* 해당 파일 객체에 파일 디스크립터 부여 */
/* 파일 디스크립터 리턴 */
/* 해당 파일이 존재하지 않으면-1 리턴 */

	// 사용자로부터 전달된 filename 포인터가 유효한지 검증
	if (filename == NULL || !is_user_vaddr(filename)) {
			return -1;  // 유효하지 않은 파일 이름일 경우
	}

	// 파일 열기 시도
	struct file *file = filesys_open(filename);
	if (file == NULL) {
			return -1;  // 파일을 열지 못했을 경우
	}

	// 현재 스레드의 파일 디스크립터 테이블에 파일 추가
	struct thread *cur = thread_current();
	int fd = process_add_file(file);
	if (fd == -1) {
			file_close(file);  // 파일 디스크립터 할당에 실패하면 파일을 닫음
	}
    return fd;  // 성공적으로 파일을 열었으면 fd 반환
}

int exec(char *cmd_line){
    // cmd_line이 유효한 사용자 주소인지 확인 -> 잘못된 주소인 경우 종료/예외 발생
    check_address(cmd_line);
    // process.c 파일의 process_create_initd 함수와 유사하다.
    // 단, 스레드를 새로 생성하는 건 fork에서 수행하므로
    // exec는 이미 존재하는 프로세스의 컨텍스트를 교체하는 작업을 하므로
    // 현재 프로세스의 주소 공간을 교체하여 새로운 프로그램을 실행
    // 이 함수에서는 새 스레드를 생성하지 않고 process_exec을 호출한다.
    // process_exec 함수 안에서 filename을 변경해야 하므로
    // 커널 메모리 공간에 cmd_line의 복사본을 만든다.
    // (현재는 const char* 형식이기 때문에 수정할 수 없다.)
    char *cmd_line_copy;
    cmd_line_copy = palloc_get_page(0);
    if (cmd_line_copy == NULL)
        exit(-1);                             // 메모리 할당 실패 시 status -1로 종료한다.
    strlcpy(cmd_line_copy, cmd_line, PGSIZE); // cmd_line을 복사한다.
    // 스레드의 이름을 변경하지 않고 바로 실행한다.
    if (process_exec(cmd_line_copy) == -1)
        exit(-1); // 실패 시 status -1로 종료한다.
}

int read (int fd, void *buffer, unsigned size)
 {
	struct thread *curr = thread_current();
	struct file *file = curr->fd_table[fd];
	int file_bytes;
	if(fd < 0 || fd >= MAX_FD){
		return -1;
	}

	if(file_bytes < 0){
		return -1;
	}

	if (fd == 0) {
		for(unsigned i = 0; i < size; i++)
		{
			((uint8_t *)buffer)[i] = input_getc();
		}

		file_bytes = size;
	} else if(fd >= 2){
		lock_acquire(&file_lock);
		file_bytes = (int)file_read(file, buffer, size);
		lock_release(&file_lock);
	} else if (fd == 1){
		return -1;
	}
	//todo fd = 1인경우?
	return file_bytes;
	

 /* 파일에 동시 접근이 일어날 수 있으므로 Lock 사용 */
 /* 파일 디스크립터를 이용하여 파일 객체 검색 */
 /* 파일 디스크립터가 0일 경우 키보드에 입력을 버퍼에 저장 후
버퍼의 저장한 크기를 리턴 (input_getc() 이용) */
 /* 파일 디스크립터가 0이 아닐 경우 파일의 데이터를 크기만큼 저
장 후 읽은 바이트 수를 리턴 */
 }

 int 
 filesize(int fd){
	struct file *curr = process_get_file(fd);
	return file_length(curr);
 }

int
write (int fd, void *buffer, unsigned size){
 {
	struct thread *curr = thread_current();
	struct file *file = curr->fd_table[fd];
	int file_bytes;
	if(fd < 0 || fd >= MAX_FD){
		return -1;
	}

	if(file_bytes < 0){
		return -1;
	}

	if (fd == 0) {
		return -1;
	} else if (fd == 1){
		for(unsigned i = 0; i < size; i++)
	{
		putbuf(&buffer, (size_t)size);
	}	
	file_bytes = size;
	} else if(fd >= 2){
		lock_acquire(&file_lock);
		file_bytes = (int)file_write(file, buffer, size);
		lock_release(&file_lock);
	} 
	return file_bytes;
}
}

void 
seek(int fd, unsigned position){
	struct file *file = process_get_file(fd);
	file_seek(&file, position);
}

unsigned 
tell (int fd){
	struct file *file = process_get_file(fd);
	file_tell(&file);
}

void
close(int fd){
	struct file *file = process_get_file(fd);
	file_close(&file);
=======
int fork(const char * thread_name, struct intr_frame *f)
{
	return process_fork(thread_name, f);
}

int wait(int pid)
{
	return process_wait(pid);
>>>>>>> 2f5fc2e0
}<|MERGE_RESOLUTION|>--- conflicted
+++ resolved
@@ -93,7 +93,6 @@
 			f->R.rax = create(filename, initial_size);
 		}; /* Create a file. */
 		case SYS_REMOVE : {
-<<<<<<< HEAD
 			char *filename = f->R.rdi;
 			remove(filename);
 		} /* Delete a file. */
@@ -104,19 +103,7 @@
 		case SYS_SEEK : seek(f->R.rdi, f->R.rsi); /* Change position in a file. */
 		case SYS_TELL : tell(f->R.rdi); /* Report current position in a file. */
 		case SYS_CLOSE : close(f->R.rdi); /* Close a file. */
-=======
-			f->R.rax = remove(f->R.rdi); /* Delete a file. */
-		// case SYS_OPEN : open();  /* Open a file. */
-		// case SYS_FILESIZE : 
-		// 	filesize(f->R.rdi); /* Obtain a file's size. */
-		// case SYS_READ : 
-		// 	read(f->R.rdi); /* Read from a file. */
-		// // case SYS_WRITE : write();  /* Write to a file. */
-		// case SYS_SEEK : 
-		// 	seek(f->R.rdi); /* Change position in a file. */
-		// case SYS_TELL : tell(); /* Report current position in a file. */
-		// case SYS_CLOSE : close(); /* Close a file. */
->>>>>>> 2f5fc2e0
+
 		default : {
 			printf("Invaild system call number. \n");
 			exit(-1);
@@ -143,16 +130,10 @@
 
 void
 exit(int status){
-<<<<<<< HEAD
-    struct thread *curr = thread_current();
-    curr->exit_status = status;
-    thread_exit(); // 정상적으로 종료되었으면 0
-=======
 	struct thread *curr = thread_current();
 	curr->exit_status = status;
 	printf("%s: exit%d\n", curr->name, status);
 	thread_exit(); // 정상적으로 종료되었으면 0
->>>>>>> 2f5fc2e0
 }
 
 int exec(char *cmd_line){
@@ -192,7 +173,6 @@
 	return filesys_remove(filename);
 }
 
-<<<<<<< HEAD
 int open(const char *filename)
 {
 
@@ -221,26 +201,26 @@
     return fd;  // 성공적으로 파일을 열었으면 fd 반환
 }
 
-int exec(char *cmd_line){
-    // cmd_line이 유효한 사용자 주소인지 확인 -> 잘못된 주소인 경우 종료/예외 발생
-    check_address(cmd_line);
-    // process.c 파일의 process_create_initd 함수와 유사하다.
-    // 단, 스레드를 새로 생성하는 건 fork에서 수행하므로
-    // exec는 이미 존재하는 프로세스의 컨텍스트를 교체하는 작업을 하므로
-    // 현재 프로세스의 주소 공간을 교체하여 새로운 프로그램을 실행
-    // 이 함수에서는 새 스레드를 생성하지 않고 process_exec을 호출한다.
-    // process_exec 함수 안에서 filename을 변경해야 하므로
-    // 커널 메모리 공간에 cmd_line의 복사본을 만든다.
-    // (현재는 const char* 형식이기 때문에 수정할 수 없다.)
-    char *cmd_line_copy;
-    cmd_line_copy = palloc_get_page(0);
-    if (cmd_line_copy == NULL)
-        exit(-1);                             // 메모리 할당 실패 시 status -1로 종료한다.
-    strlcpy(cmd_line_copy, cmd_line, PGSIZE); // cmd_line을 복사한다.
-    // 스레드의 이름을 변경하지 않고 바로 실행한다.
-    if (process_exec(cmd_line_copy) == -1)
-        exit(-1); // 실패 시 status -1로 종료한다.
-}
+// int exec(char *cmd_line){
+//     // cmd_line이 유효한 사용자 주소인지 확인 -> 잘못된 주소인 경우 종료/예외 발생
+//     check_address(cmd_line);
+//     // process.c 파일의 process_create_initd 함수와 유사하다.
+//     // 단, 스레드를 새로 생성하는 건 fork에서 수행하므로
+//     // exec는 이미 존재하는 프로세스의 컨텍스트를 교체하는 작업을 하므로
+//     // 현재 프로세스의 주소 공간을 교체하여 새로운 프로그램을 실행
+//     // 이 함수에서는 새 스레드를 생성하지 않고 process_exec을 호출한다.
+//     // process_exec 함수 안에서 filename을 변경해야 하므로
+//     // 커널 메모리 공간에 cmd_line의 복사본을 만든다.
+//     // (현재는 const char* 형식이기 때문에 수정할 수 없다.)
+//     char *cmd_line_copy;
+//     cmd_line_copy = palloc_get_page(0);
+//     if (cmd_line_copy == NULL)
+//         exit(-1);                             // 메모리 할당 실패 시 status -1로 종료한다.
+//     strlcpy(cmd_line_copy, cmd_line, PGSIZE); // cmd_line을 복사한다.
+//     // 스레드의 이름을 변경하지 않고 바로 실행한다.
+//     if (process_exec(cmd_line_copy) == -1)
+//         exit(-1); // 실패 시 status -1로 종료한다.
+// }
 
 int read (int fd, void *buffer, unsigned size)
  {
@@ -334,7 +314,8 @@
 close(int fd){
 	struct file *file = process_get_file(fd);
 	file_close(&file);
-=======
+}
+
 int fork(const char * thread_name, struct intr_frame *f)
 {
 	return process_fork(thread_name, f);
@@ -343,5 +324,4 @@
 int wait(int pid)
 {
 	return process_wait(pid);
->>>>>>> 2f5fc2e0
 }